import numpy as np
import torch


class Buffer():

    """This is the buffer for saving samples during training"""

    def __init__(self, batch_size: int):
        """Init the Buffer

        :batch_size: The number of sample in a batch

        """

        self._batch_size = batch_size

        # count the current number of samples
        self._curr_size = 0

        # data
        self._state = []
        self._action = []
        self._reward = []
        self._next_state = []
        self._mask = []
        self._value = []
        self._log_prob = []

    def __len__(self):
        """return the current size of Buffer"""
        return self._curr_size

    def batchSize(self):
        """return the batch_size"""
        return self._batch_size

    def clear(self):
        """clear all data list"""
        self._curr_size = 0

        self._state.clear()
        self._action.clear()
        self._reward.clear()
        self._next_state.clear()
        self._mask.clear()
        self._value.clear()
        self._log_prob.clear()

    def sample_batch(self):
        """sample a batch of data

        :returns: a dict with (data_keyword, np.ndarray) pair

        """
        raise NotImplementedError

    def save(self, arg1):
        """Save the data into Buffer"""
        raise NotImplementedError


class BufferPPO(Buffer):

    """The data Buffer for PPOagent"""

    def __init__(self, batch_size: int = 128):
        """Init the Buffer

        :max_buffer_size: The maximum number of sample in the Buffer
        :batch_size: The number of sample in a batch

        """
        super().__init__(batch_size)

    def save(
            self,
            state: np.ndarray,
            action: np.ndarray,
            value: np.ndarray,
            log_prob: np.ndarray,
            next_state: np.ndarray,
            reward: np.ndarray,
            mask: np.ndarray
    ):
        """save the data"""
        self._state.append(state)
        self._action.append(action)
        self._reward.append(reward)
        self._value.append(value)
        self._next_state.append(next_state)
        self._mask.append(mask)
        self._log_prob.append(log_prob)

        self._curr_size += 1

    def data(self):
        """return the data of current buffer

        :returns: a dictionary with samples

        """
        return dict(
            states=torch.cat(self._state),
            actions=torch.cat(self._action),
            rewards=torch.cat(self._reward),
            values=torch.cat(self._value),
            next_states=torch.cat(self._next_state),
            masks=torch.cat(self._mask),
            log_prob=torch.cat(self._log_prob)
        )


class ReplayBufferDev():

    """ReplayBuffer for training off-policy agent"""

    def __init__(
            self,
            state_dim: int,
            action_dim: int,
            batch_size: int,
            max_buffer_size: int
    ):
        """Init the Buffer

        :state_dim: Dimenstion of states
        :action_dim: Dimenstion of actions
        :batch_size: Size of each batch
        :max_buffer_size: The maximum number of samples in buffer

        """

        # init the paras
        self._state_dim = state_dim
        self._action_dim = action_dim
        self._batch_size = batch_size
        self._max_buffer_size = max_buffer_size

        # init the gpu/cpu
        self._device = torch.device(
            "cuda" if torch.cuda.is_available() else "cpu"
        )

        # init the buffer
        self._state_buffer = torch.zeros(
            (max_buffer_size, state_dim),
            dtype=torch.float32,
            device=self._device
        )
        self._action_buffer = torch.zeros(
            (max_buffer_size, action_dim),
            dtype=torch.float32,
            device=self._device
        )
        self._next_state_buffer = torch.zeros(
            (max_buffer_size, state_dim),
            dtype=torch.float32,
            device=self._device
        )
        self._reward_buffer = torch.zeros(
            (max_buffer_size, 1),
            dtype=torch.float32,
            device=self._device
        )
        self._mask_buffer = torch.zeros(
            (max_buffer_size, 1),
            dtype=torch.float32,
            device=self._device
        )

        # record the curr state of buffer
        self._curr_size = 0
        self._ptr = 0

    def saveTrajectory(self, trajectory: list):
        """Given the trajectory(list), save the each transition into buffer"""

        """
        convert
        [[state, action, next_state, reward, mask], [...],...]
        to
        [[state1, ...], [action1, ...], [next_state1, ...],...]
        """
        traj = list(map(list, zip(*trajectory)))

        """convert list to torch.Tensor"""
        state, action, next_state, reward, mask = [
            torch.cat(i, dim=0) for i in traj
        ]
        traj_size = reward.shape[0]
        require_size = self._ptr + traj_size

        """save the traj"""
        if require_size > self._max_buffer_size:
            """space not enough, separate traj into 2 parts"""
            self._state_buffer[self._ptr:self._max_buffer_size] = (
                state[:self._max_buffer_size - self._ptr]
            )
            self._action_buffer[self._ptr:self._max_buffer_size] = (
                action[:self._max_buffer_size - self._ptr]
            )
            self._next_state_buffer[self._ptr:self._max_buffer_size] = (
                next_state[:self._max_buffer_size - self._ptr]
            )
            self._reward_buffer[self._ptr:self._max_buffer_size] = (
                reward[:self._max_buffer_size - self._ptr]
            )
            self._mask_buffer[self._ptr:self._max_buffer_size] = (
                mask[:self._max_buffer_size - self._ptr]
            )

            """2nd part"""
            require_size = require_size - self._max_buffer_size
            self._state_buffer[0:require_size] = state[-require_size:0]
            self._action_buffer[0:require_size] = action[-require_size:0]
            self._next_state_buffer[0:require_size] = next_state[-require_size:0]
            self._reward_buffer[0:require_size] = reward[-require_size:0]
            self._mask_buffer[0:require_size] = mask[-require_size:0]
        else:
            """we have enough space"""
            self._state_buffer[self._ptr:require_size] = state
            self._action_buffer[self._ptr:require_size] = action
            self._next_state_buffer[self._ptr:require_size] = next_state
            self._reward_buffer[self._ptr:require_size] = reward
            self._mask_buffer[self._ptr:require_size] = mask

        self._ptr = require_size
        self._curr_size = min(
            self._curr_size + traj_size, self._max_buffer_size
        )

    def saveTransition(self, transition: list):
        """Saving one transition into buffer

        :transiton: A list [state, action, next_state, reward, mask]

        """
        self._state_buffer[self._ptr] = transition[0]
        self._action_buffer[self._ptr] = transition[1]
        self._next_state_buffer[self._ptr] = transition[2]
        self._reward_buffer[self._ptr] = transition[3]
        self._mask_buffer[self._ptr] = transition[4]

        self._curr_size = min(self._curr_size + 1, self._max_buffer_size)
        self._ptr = (self._ptr + 1) % self._max_buffer_size

    def sampleBatch(self) -> tuple:
<<<<<<< HEAD
        """sample a batch of data with size self._batch_size"""
=======
        """sample a batch of data with size self._batch_size

        :returns: Tuple[states, actions, next_states, rewards, masks]

        """

>>>>>>> 9909956f
        indices = torch.randint(
            self._curr_size - 1,
            size=(self._batch_size,),
            device=self._device
        )
        return (
            self._state_buffer[indices],
            self._action_buffer[indices],
            self._next_state_buffer[indices],
            self._reward_buffer[indices],
            self._mask_buffer[indices]
        )


class ReplayBuffer():

    """This is a normal replay buffer for training DQN.
    Implementing using numpy
    """

    def __init__(self, state_size: int, buffer_size: int, batch_size: int = 32):
        """Initialize the buffer, setting up the paras

        :state_size: The dim of the states
        :buffer_size: The maximum size of the buffer
        :batch_size: The size of each sample batch

        """

        self._state_size = state_size
        self._buffer_size = buffer_size
        self._max_buffer_size = buffer_size
        self._batch_size = batch_size

        """
        each np array stores one kind of data
        """
        self._state_buffer = np.zeros(
            (self._buffer_size, self._state_size), dtype=np.float32)
        self._next_state_buffer = np.zeros(
            (self._buffer_size, self._state_size), dtype=np.float32)
        self._actions_buffer = np.zeros((self._buffer_size,), dtype=np.float32)
        self._rewards_buffer = np.zeros((self._buffer_size,), dtype=np.float32)
        self._done_buffer = np.zeros((self._buffer_size,), dtype=np.float32)

        self._curr_size = 0
        self._ptr = 0

    def save(self, state: np.ndarray, action: np.ndarray, next_state: np.ndarray, reward: float, done: bool):
        """Saving the data(samples) into the buffer"""
        self._state_buffer[self._ptr] = state
        self._next_state_buffer[self._ptr] = next_state
        self._actions_buffer[self._ptr] = action
        self._rewards_buffer[self._ptr] = reward
        self._done_buffer[self._ptr] = done

        self._curr_size = min(self._curr_size + 1, self._max_buffer_size)
        self._ptr = (self._ptr + 1) % self._max_buffer_size

    def sample_batch(self):
        """sample a batch from current buffer

        :returns: a dictionary with samples

        """
        i = np.random.choice(
            self._curr_size, size=self._batch_size, replace=False)
        return dict(states=self._state_buffer[i],
                    next_states=self._next_state_buffer[i],
                    actions=self._actions_buffer[i],
                    rewards=self._rewards_buffer[i],
                    done=self._done_buffer[i])

    def __len__(self):
        """return the current size of buffer"""
        return self._curr_size<|MERGE_RESOLUTION|>--- conflicted
+++ resolved
@@ -246,16 +246,12 @@
         self._ptr = (self._ptr + 1) % self._max_buffer_size
 
     def sampleBatch(self) -> tuple:
-<<<<<<< HEAD
-        """sample a batch of data with size self._batch_size"""
-=======
         """sample a batch of data with size self._batch_size
 
         :returns: Tuple[states, actions, next_states, rewards, masks]
 
         """
 
->>>>>>> 9909956f
         indices = torch.randint(
             self._curr_size - 1,
             size=(self._batch_size,),
